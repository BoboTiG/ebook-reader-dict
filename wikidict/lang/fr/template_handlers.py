from typing import Tuple, Dict, List, Match
from collections import defaultdict  # noqa
import re

from .langs import langs
from .. import defaults
from ...user_functions import (
    capitalize,
    concat,
    extract_keywords_from,
    int_to_roman,
    italic,
    strong,
    superscript,
    term,
)


def word_tr_sens(w: str, tr: str, sens: str, use_italic: bool = True) -> str:
    r = w if tr else (f"{italic(w)}" if use_italic else w)
    if tr:
        r += f", {italic(tr)}"
    if sens:
        r += f" («&nbsp;{sens}&nbsp;»)"
    return r


def render_abreviation(tpl: str, parts: List[str], data: Dict[str, str]) -> str:
    """
    >>> render_abreviation("abréviation", [], defaultdict(str))
    '<i>(Abréviation)</i>'
    >>> render_abreviation("abréviation", ["fr"], defaultdict(str))
    '<i>(Abréviation)</i>'
    >>> render_abreviation("abréviation", ["fr"], defaultdict(str, {"de": "dirham marocain"}))
    'Abréviation de <i>dirham marocain</i>'
    >>> render_abreviation("abréviation", ["fr"], defaultdict(str, {"de": "accusatif", "texte": "'''acc'''usatif"}))
    "Abréviation de <i>'''acc'''usatif</i>"
    >>> render_abreviation("abréviation", ["fr"], defaultdict(str, {"de": "accusatif", "texte": "'''acc'''usatif", "nolien": "oui"}))
    'Abréviation de <i>accusatif</i>'
    >>> render_abreviation("abréviation", ["fr"], defaultdict(str, {"nolien": "oui"}))
    '<i>(Abréviation)</i>'
    """  # noqa
    if not parts or not data:
        return italic("(Abréviation)")

    phrase = "Abréviation"
    if data["texte"] and data["nolien"] not in ("1", "oui"):
        phrase += f' de {italic(data["texte"])}'
    elif data["de"]:
        phrase += f' de {italic(data["de"])}'
    else:
        phrase = italic(f"({phrase})")
    return phrase


def render_acronyme(tpl: str, parts: List[str], data: Dict[str, str]) -> str:
    """
    >>> render_acronyme("acronyme", ["fr"], defaultdict(str))
    '<i>(Acronyme)</i>'
    >>> render_acronyme("acronyme", ["en"], defaultdict(str, {"de":"light-emitting diode"}))
    'Acronyme de <i>light-emitting diode</i>'
    >>> render_acronyme("acronyme", ["en", "fr"], defaultdict(str, {"de":"light-emitting diode", "texte":"Light-Emitting Diode"}))
    'Acronyme de <i>Light-Emitting Diode</i>'
    """  # noqa
    if not data["texte"] and not data["de"]:
        return italic("(Acronyme)")
    return f"Acronyme de {italic(data['texte'] or data['de'])}"


def render_modele_etym(tpl: str, parts: List[str], data: Dict[str, str]) -> str:
    """
    >>> render_modele_etym("agglutination", [], defaultdict(str, {"m":"1"}))
    'Agglutination'
    >>> render_modele_etym("agglutination", ["fr"], defaultdict(str, {"de":"harbin", "texte":"l'harbin", "m":"1"}))
    "Agglutination de <i>l'harbin</i>"

    >>> render_modele_etym("contraction", ["fr"], defaultdict(str, {"de":"du", "de2":"quel"}))
    'contraction de <i>du</i> et de <i>quel</i>'

    >>> render_modele_etym("dénominal", [], defaultdict(str))
    'dénominal'
    >>> render_modele_etym("dénominal",[], defaultdict(str, {"de":"psychoanalyze", "m":"1"}))
    'Dénominal de <i>psychoanalyze</i>'

    >>> render_modele_etym("déverbal", [], defaultdict(str))
    'déverbal'
    >>> render_modele_etym("déverbal", [], defaultdict(str, {"de":"peko", "lang":"eo", "m":"0"}))
    'déverbal de <i>peko</i>'
    >>> render_modele_etym("déverbal", [], defaultdict(str, {"de":"accueillir", "m":"1"}))
    'Déverbal de <i>accueillir</i>'
    >>> render_modele_etym("déverbal sans suffixe", [], defaultdict(str, {"de":"réserver", "m":"1"}))
    'Déverbal sans suffixe de <i>réserver</i>'

    >>> render_modele_etym("syncope", ["fr"], defaultdict(str, { "m":"1"}))
    'Syncope'
    >>> render_modele_etym("syncope", ["fr"], defaultdict(str, {"de":"ne voilà-t-il pas"}))
    'syncope de <i>ne voilà-t-il pas</i>'
    >>> render_modele_etym("parataxe", ["fr"], defaultdict(str, {"de":"administrateur", "de2":"réseau"}))
    'parataxe de <i>administrateur</i> et de <i>réseau</i>'
    >>> render_modele_etym("déglutination", ["fr"], defaultdict(str, {"de":"agriote", "texte":"l’agriote", "m":"1"}))
    'Déglutination de <i>l’agriote</i>'

    >>> render_modele_etym("univerbation", ["fr"], defaultdict(str, {"m":"1", "de":"gens", "de2":"armes"}))
    'Univerbation de <i>gens</i> et de <i>armes</i>'
    >>> render_modele_etym("univerbation", ["fr"], defaultdict(str, {"m":"1", "de":"gens", "texte":"les gens", "de2":"armes", "texte2":"les armes"}))
    'Univerbation de <i>les gens</i> et de <i>les armes</i>'
    """  # noqa
    phrase = tpl
    if data["m"] in ("1", "oui"):
        phrase = capitalize(phrase)

    if data["de"]:
        phrase += " de "
        if data["nolien"] != "1" and data["texte"]:
            phrase += italic(data["texte"])
        else:
            phrase += italic(data["de"])

    if tpl in ("univerbation", "parataxe", "contraction") and data["de2"]:
        phrase += " et de "
        if data["nolien"] != "1" and data["texte2"]:
            phrase += italic(data["texte2"])
        else:
            phrase += italic(data["de2"])
    return phrase


def render_apherese(tpl: str, parts: List[str], data: Dict[str, str]) -> str:
    """
    render aphérèse and apocope

    >>> render_apherese("aphérèse", [], defaultdict(str))
    'aphérèse'
    >>> render_apherese("aphérèse", ["fr"], defaultdict(str))
    'aphérèse'
    >>> render_apherese("aphérèse", ["fr"], defaultdict(str, {"de": "enfant", "m": "1"}))
    'Aphérèse de <i>enfant</i>'
    >>> render_apherese("aphérèse", ["fr"], defaultdict(str, {"de": "enfant"}))
    'aphérèse de <i>enfant</i>'
    >>> render_apherese("aphérèse", ["fr"], defaultdict(str, {"de": "enfant", "texte": "minot"}))
    'aphérèse de <i>minot</i>'
    >>> render_apherese("aphérèse", ["fr"], defaultdict(str, {"de": "enfant", "texte": "minot", "nolien": "oui"}))
    'aphérèse de <i>enfant</i>'
    """  # noqa
    if not parts or not data:
        return tpl

    auto_cap = data["m"] in ("1", "oui")
    phrase = capitalize(tpl) if auto_cap else tpl
    if data["texte"] and data["nolien"] not in ("1", "oui"):
        phrase += f' de {italic(data["texte"])}'
    elif data["de"]:
        phrase += f' de {italic(data["de"])}'
    return phrase


def render_argot(tpl: str, parts: List[str], data: Dict[str, str]) -> str:
    """
    >>> render_argot("argot", ["fr"], defaultdict(str))
    '<i>(Argot)</i>'
    >>> render_argot("argot", ["fr", "militaire"], defaultdict(str))
    '<i>(Argot militaire)</i>'
    >>> render_argot("argot", ["argot", "fr"], defaultdict(str, {"spéc":"militaire"}))
    '<i>(Argot militaire)</i>'
    """
    phrase = "Argot"
    if data["spéc"]:
        phrase += f" {data['spéc']}"
    elif len(parts) == 2:
        phrase += f" {parts[1]}"
    return term(phrase)


def render_cit_ref(tpl: str, parts: List[str], data: Dict[str, str]) -> str:
    """
    >>> render_cit_ref("cit_réf", ["Dictionnaire quelconque", "2007"], defaultdict(str))
    '<i>Dictionnaire quelconque</i>, 2007'
    >>> render_cit_ref("cit_réf", [], defaultdict(str,{"titre":"Dictionnaire quelconque", "date":"2007"}))
    '<i>Dictionnaire quelconque</i>, 2007'
    >>> render_cit_ref("cit_réf", ["Dictionnaire quelconque"], defaultdict(str, {"date":"2007"}))
    '<i>Dictionnaire quelconque</i>, 2007'
    >>> render_cit_ref("cit_réf", ["Dictionnaire quelconque", "2007", "Certain auteur"], defaultdict(str))
    'Certain auteur, <i>Dictionnaire quelconque</i>, 2007'
    >>> render_cit_ref("cit_réf", ["Dictionnaire quelconque", "2007", "Certain auteur", "Certain article"], defaultdict(str))
    '«&nbsp;Certain article&nbsp;», dans Certain auteur, <i>Dictionnaire quelconque</i>, 2007'
    >>> render_cit_ref("cit_réf", ["2007"], defaultdict(str, {"titre":"Dictionnaire quelconque", "auteur":"Certain auteur", "article":"Certain article"}))
    '«&nbsp;Certain article&nbsp;», dans Certain auteur, <i>Dictionnaire quelconque</i>, 2007'
    >>> render_cit_ref("cit_réf", ["Nephilologus", "1934"], defaultdict(str, {"auteur_article":"Marius", "article":"Certain article", "pages":"pp. 241-259"}))
    'Marius, «&nbsp;Certain article&nbsp;», dans <i>Nephilologus</i>, 1934, pp. 241-259'
    """  # noqa
    i = 0
    if data["titre"]:
        phrase = italic(data["titre"])
    else:
        phrase = italic(parts[i])
        i += 1
    phrase += ", "
    if data["date"]:
        phrase += data["date"]
    elif i < len(parts):
        phrase += parts[i]
        i += 1
    if data["auteur"]:
        phrase = data["auteur"] + ", " + phrase
    elif i < len(parts):
        phrase = parts[i] + ", " + phrase
        i += 1
    if data["article"]:
        phrase = f"«&nbsp;{data['article']}&nbsp;», dans {phrase}"
    elif i < len(parts):
        phrase = f"«&nbsp;{parts[i]}&nbsp;», dans {phrase}"
        i += 1
    phrase += f", {data['pages']}" if data["pages"] else ""
    phrase = f"{data['auteur_article']}, {phrase}" if data["auteur_article"] else phrase
    return phrase


def render_compose_de(tpl: str, parts: List[str], data: Dict[str, str]) -> str:
    """
    >>> render_compose_de("composé de", ["longus", "aevum"], defaultdict(str, {"lang":"la"}))
    'composé de <i>longus</i> et de <i>aevum</i>'
    >>> render_compose_de("composé de", ["longus", "aevum"], defaultdict(str, {"lang":"la", "f":"1"}))
    'composée de <i>longus</i> et de <i>aevum</i>'
    >>> render_compose_de("composé de", ["longus", "aevum"], defaultdict(str, {"sens1":"long", "sens2":"temps", "lang":"la", "m":"1"}))
    'Composé de <i>longus</i> («&nbsp;long&nbsp;») et de <i>aevum</i> («&nbsp;temps&nbsp;»)'
    >>> render_compose_de("composé de", ["longus", "aevum"], defaultdict(str, {"sens":"long temps", "lang":"la"}))
    'composé de <i>longus</i> et de <i>aevum</i>, littéralement «&nbsp;long temps&nbsp;»'
    >>> render_compose_de("composé de", ["δῆμος", "ἀγωγός"], defaultdict(str, {"tr1":"dêmos", "sens1":"peuple", "tr2":"agōgós", "sens2":"guide", "sens":"celui qui guide le peuple", "lang":"grc", "m":"1"}))
    'Composé de δῆμος, <i>dêmos</i> («&nbsp;peuple&nbsp;») et de ἀγωγός, <i>agōgós</i> («&nbsp;guide&nbsp;»), littéralement «&nbsp;celui qui guide le peuple&nbsp;»'
    >>> render_compose_de("composé de", ["aux", "mains", "de"], defaultdict(str, {"m":"1"}))
    'Composé de <i>aux</i>, <i>mains</i> et <i>de</i>'
    >>> render_compose_de("composé de", ["anti-", "quark"], defaultdict(str, {"lang":"en"}))
    'dérivé de <i>quark</i> avec le préfixe <i>anti-</i>'
    >>> render_compose_de("composé de", ["anti-", "quark"], defaultdict(str, {"sens":"quarks au rebut"}))
    'dérivé de <i>quark</i> avec le préfixe <i>anti-</i>, littéralement «&nbsp;quarks au rebut&nbsp;»'
    >>> render_compose_de("composé de", ["anti-", "quark"], defaultdict(str, {"lang":"en", "m":"1", "f":"1"}))
    'Dérivée de <i>quark</i> avec le préfixe <i>anti-</i>'
    >>> render_compose_de("composé de", ["clear", "-ly"], defaultdict(str, {"lang":"en", "m":"1"}))
    'Dérivé de <i>clear</i> avec le suffixe <i>-ly</i>'
    >>> render_compose_de("composé de", ["느낌", "표"], defaultdict(str, {"tr1":"neukkim", "sens1":"sensation", "tr2":"-pyo", "sens2":"symbole", "lang":"ko", "m":"1"}))
    'Dérivé de 느낌, <i>neukkim</i> («&nbsp;sensation&nbsp;») avec le suffixe 표, <i>-pyo</i> («&nbsp;symbole&nbsp;»)'
    >>> render_compose_de("composé de", ["zone", "convergence"], defaultdict(str, {"m": "1"}))
    'Composé de <i>zone</i> et de <i>convergence</i>'
    >>> render_compose_de("composé de", ["Marcilly", "sur", "Tille"], defaultdict(str, {"lang": "fr", "m": "oui"}))
    'Composé de <i>Marcilly</i>, <i>sur</i> et <i>Tille</i>'
    >>> render_compose_de("composé de", ["faire", "boutique", "cul"], defaultdict(str, {"m": "1", "lang": "fr"}))
    'Composé de <i>faire</i>, <i>boutique</i> et <i>cul</i>'
    >>> render_compose_de("composé de", ["arthro-", "-logie"], defaultdict(str, {"lang": "fr", "m": "oui"}))
    'Composé de <i>arthro-</i> et de <i>-logie</i>'
    >>> render_compose_de("composé de", ["morin", "morine", "-elle"], defaultdict(str, {"lang": "fr", "m": "1"}))
    'Composé de <i>morin</i>, <i>morine</i> et <i>-elle</i>'
    >>> render_compose_de("composé de", ["bi-", "mensis"], defaultdict(str, {"lang": "fr", "sens1": "deux", "sens2":"mois"}))
    'dérivé de <i>mensis</i> («&nbsp;mois&nbsp;») avec le préfixe <i>bi-</i> («&nbsp;deux&nbsp;»)'
    >>> render_compose_de("composé de", ["im-", "brouiller", "-able"], defaultdict(str, {"lang": "fr", "m": "oui"}))
    'Dérivé de <i>brouiller</i> avec le préfixe <i>im-</i> et le suffixe <i>-able</i>'
    >>> render_compose_de("composé de", ["bloc", "d’", "obturation", "de", "puits"], defaultdict(str, {"lang": "fr", "m": "1", "f": "1"}))
    'Composée de <i>bloc</i>, <i>d’</i>, <i>obturation</i>, <i>de</i> et <i>puits</i>'
    >>> render_compose_de("composé de", ["an-", "", "-onyme"], defaultdict(str, {"lang": "fr", "m": "1"}))
    'Dérivé du préfixe <i>an-</i> et le suffixe <i>-onyme</i>'
    >>> render_compose_de("composé de", ["an-"], defaultdict(str))
    'dérivé du préfixe <i>an-</i>'
    >>> render_compose_de("composé de", ["garde", "enfant", ""], defaultdict(str))
    'composé de <i>garde</i> et de <i>enfant</i>'
    >>> render_compose_de("composé de", ["élever", "-able", ""], defaultdict(str, {"lang": "fr", "m": "1"}))
    'Dérivé de <i>élever</i> avec le suffixe <i>-able</i>'
    >>> render_compose_de("composé de", ["litura", "funus"], defaultdict(str, {"lang": "la", "sens1": "", "sens2":"mort au génitif", "sens": ""}))
    'composé de <i>litura</i> et de <i>funus</i> («&nbsp;mort au génitif&nbsp;»)'
    """  # noqa

    # algorithm from https://fr.wiktionary.org/w/index.php?title=Mod%C3%A8le:compos%C3%A9_de&action=edit
    p1 = data.get("tr1", "") or parts[0] if parts else ""
    b1 = "1" if p1.endswith("-") else "0"
    p2 = data.get("tr2", "") or parts[1] if len(parts) > 1 else ""
    b2 = "1" if p2.startswith("-") else "0"
    b3 = "0"

    if len(parts) > 2:
        p3 = data.get("tr3", "") or parts[2] if len(parts) > 2 else ""
        if p3:
            b3 = "2" if p3.startswith("-") else "1"
    b4 = "1" if len(parts) > 3 else "0"

    b = b1 + b2 + b3 + b4
    is_derived = b in ["1000", "0100", "1020"]

    if is_derived:
        # Dérivé
        phrase = "D" if data["m"] else "d"
        phrase += "érivée" if data["f"] in ("1", "oui", "o") else "érivé"

        if b == "0100":
            phrase += " de " + word_tr_sens(
                parts[0], data.get("tr1", ""), data.get("sens1", "")
            )
            phrase += " avec le suffixe " + word_tr_sens(
                parts[1], data.get("tr2", ""), data.get("sens2", "")
            )
        elif b == "1000":
            if len(parts) > 1 and parts[1]:
                phrase += (
                    " de "
                    + word_tr_sens(parts[1], data.get("tr2", ""), data.get("sens2", ""))
                    + " avec le"
                )
            else:
                phrase += " du"
            phrase += " préfixe " + word_tr_sens(
                parts[0], data.get("tr1", ""), data.get("sens1", "")
            )
        elif b == "1020":
            if len(parts) > 1 and parts[1]:
                phrase += (
                    " de "
                    + word_tr_sens(parts[1], data.get("tr2", ""), data.get("sens2", ""))
                    + " avec le"
                )
            else:
                phrase += " du"
            phrase += " préfixe " + word_tr_sens(
                parts[0], data.get("tr1", ""), data.get("sens1", "")
            )
            phrase += " et le suffixe " + word_tr_sens(
                parts[2], data.get("tr3", ""), data.get("sens3", "")
            )
        if data["sens"]:
            phrase += f", littéralement «&nbsp;{data['sens']}&nbsp;»"
        return phrase

    # Composé
    phrase = "C" if data["m"] else "c"
    phrase += "omposée de " if data["f"] in ("1", "oui", "o") else "omposé de "
    s_array = [
        word_tr_sens(part, data[f"tr{number}"], data[f"sens{number}"])
        for number, part in enumerate(parts, 1)
        if part
    ]

    if s_array:
        phrase += concat(
            s_array,
            ", ",
            " et de " if len(s_array) < 3 else " et ",
        )

    if data["sens"]:
        phrase += f", littéralement «&nbsp;{data['sens']}&nbsp;»"

    return phrase


def render_date(tpl: str, parts: List[str], data: Dict[str, str]) -> str:
    """
    >>> render_date("date", [""], defaultdict(str))
    '<i>(Date à préciser)</i>'
    >>> render_date("date", ["?"], defaultdict(str))
    '<i>(Date à préciser)</i>'
    >>> render_date("date", [], defaultdict(str))
    '<i>(Date à préciser)</i>'
    >>> render_date("date", ["1957"], defaultdict(str))
    '<i>(1957)</i>'
    >>> render_date("date", ["vers l'an V"], defaultdict(str))
    "<i>(Vers l'an V)</i>"
    >>> render_date("date", ["", "fr"], defaultdict(str))
    '<i>(Date à préciser)</i>'
    """
    date = parts[0] if parts and parts[0] not in ("", "?") else "Date à préciser"
    return term(capitalize(date))


def render_equiv_pour(tpl: str, parts: List[str], data: Dict[str, str]) -> str:
    """
    >>> render_equiv_pour("équiv-pour", ["un homme", "maître"], defaultdict(str))
    '<i>(pour un homme on dit</i>&nbsp: maître<i>)</i>'
    >>> render_equiv_pour("équiv-pour", ["le mâle", "lion"], defaultdict(str))
    '<i>(pour le mâle on dit</i>&nbsp: lion<i>)</i>'
    >>> render_equiv_pour("équiv-pour", ["une femme", "autrice", "auteure", "auteuse"], defaultdict(str))
    '<i>(pour une femme on peut dire</i>&nbsp: autrice, auteure, auteuse<i>)</i>'
    >>> render_equiv_pour("équiv-pour", ["une femme", "professeure", "professeuse", "professoresse", "professrice"], defaultdict(str, {"texte":"certains disent"}))
    '<i>(pour une femme certains disent</i>&nbsp: professeure, professeuse, professoresse, professrice<i>)</i>'
    """  # noqa
    phrase = f"(pour {parts.pop(0)} "
    phrase += data.get("texte", "on dit" if len(parts) == 1 else "on peut dire")
    return f"{italic(phrase)}&nbsp: {', '.join(parts)}{italic(')')}"


def render_etyl(tpl: str, parts: List[str], data: Dict[str, str]) -> str:
    """
    >>> render_etyl("calque", ["la", "fr"], defaultdict(str))
    'latin'
    >>> render_etyl("calque", ["en", "fr"], defaultdict(str, {"mot":"to date", "sens":"à ce jour"}))
    'anglais <i>to date</i> («&nbsp;à ce jour&nbsp;»)'
    >>> render_etyl("calque", ["sa", "fr"], defaultdict(str, {"mot":"वज्रयान", "tr":"vajrayāna", "sens":"véhicule du diamant"}))
    'sanskrit वज्रयान, <i>vajrayāna</i> («&nbsp;véhicule du diamant&nbsp;»)'
    >>> render_etyl("étyl", ["grc", "fr"], defaultdict(str))
    'grec ancien'
    >>> render_etyl("étyl", ["la", "fr", "dithyrambicus"], defaultdict(str))
    'latin <i>dithyrambicus</i>'
    >>> render_etyl("étyl", ["no", "fr"], defaultdict(str, {"mot":"ski"}))
    'norvégien <i>ski</i>'
    >>> render_etyl("étyl", ["la", "fr", "sequor"], defaultdict(str, {"dif": "sequi"}))
    'latin <i>sequi</i>'
    >>> render_etyl("étyl", ["la", "fr"], defaultdict(str, {"mot":"invito", "type":"verb"}))
    'latin <i>invito</i>'
    >>> render_etyl("étyl", ["grc", "fr"], defaultdict(str, {"mot":"λόγος", "tr":"lógos", "type":"nom", "sens":"étude"}))
    'grec ancien λόγος, <i>lógos</i> («&nbsp;étude&nbsp;»)'
    >>> render_etyl("étyl", ["grc", "fr", "λόγος", "lógos", "étude"], defaultdict(str, {"type":"nom", "lien":"1"}))
    'grec ancien λόγος, <i>lógos</i> («&nbsp;étude&nbsp;»)'
    >>> render_etyl("étyl", ["la", "fr"], defaultdict(str, {"mot":"jugulum", "sens":"endroit où le cou se joint aux épaules = la gorge"}))  # noqa
    'latin <i>jugulum</i> («&nbsp;endroit où le cou se joint aux épaules = la gorge&nbsp;»)'
    >>> render_etyl("étyl", ["la", "fr", "tr"], defaultdict(str, {"mot":"subgrunda", "sens":"même sens"}))
    'latin <i>subgrunda</i> («&nbsp;même sens&nbsp;»)'
    >>> render_etyl("étyl", ["grc", "fr"], defaultdict(str, {"mot":""}))
    'grec ancien'
    >>> render_etyl('étyl', ['grc'], defaultdict(str, {"mot":"ὑπόθεσις", "tr":"hupóthesis", "sens":"action de mettre dessous", "nocat":"1"}))
    'grec ancien ὑπόθεσις, <i>hupóthesis</i> («&nbsp;action de mettre dessous&nbsp;»)'
    >>> render_etyl("étyl", ["grc", "fr"], defaultdict(str, {"tr":"leipein", "sens":"abandonner"}))
    'grec ancien <i>leipein</i> («&nbsp;abandonner&nbsp;»)'
    >>> render_etyl("étyl", [], defaultdict(str, {"1":"grc", "2":"es", "mot":"νακτός", "tr":"naktós", "sens":"dense"}))
    'grec ancien νακτός, <i>naktós</i> («&nbsp;dense&nbsp;»)'
    >>> render_etyl("étyl", ["la", "fr", "ortivus", "", "qui se lève"], defaultdict(str))
    'latin <i>ortivus</i> («&nbsp;qui se lève&nbsp;»)'
    >>> render_etyl("étyl", ["proto-indo-européen", "fr"], defaultdict(str))
    'indo-européen commun'
    >>> render_etyl("étylp", ["la", "fr"], defaultdict(str, {"mot":"Ladon"}))
    'latin <i>Ladon</i>'
    """
    # The lang name
    phrase = langs[data["1"] or parts.pop(0)]
    if parts and parts[0] in langs:
        parts.pop(0)
    mot = data["mot"] or data["3"] or (parts[0] if parts else "")
    tr = data["tr"] or data["R"] or data["4"] or (parts[1] if len(parts) > 1 else "")
    sens = data["sens"] or data["5"] or (parts[2] if len(parts) > 2 else "")
    if data["dif"]:
        mot = data["dif"]
    if mot:
        # italic for latin script only
        phrase += f" {mot}" if max(mot) > "\u0370" else f" {italic(mot)}"
    if tr:
        phrase += f", {italic(tr)}" if mot else f" {italic(tr)}"
    if sens:
        phrase += f" («&nbsp;{sens}&nbsp;»)"
    return phrase


def render_la_verb(tpl: str, parts: List[str], data: Dict[str, str]) -> str:
    """
    >>> render_la_verb("la-verb", ["amō", "amare", "amāre", "amavi", "amāvi", "amatum", "amātum"], defaultdict(str))
    '<b>amō</b>, <i>infinitif</i> : amāre, <i>parfait</i> : amāvi, <i>supin</i> : amātum'
    >>> render_la_verb("la-verb", ["vŏlo", "velle", "velle", "volui", "vŏlŭi"], defaultdict(str, {"2ps":"vis", "2ps2":"vīs", "pattern":"irrégulier"}))
    '<b>vŏlo</b>, vīs, <i>infinitif</i> : velle, <i>parfait</i> : vŏlŭi <i>(irrégulier)</i>'
    >>> render_la_verb("la-verb", ["horrĕo", "horrere", "horrēre", "horrui", "horrŭi"], defaultdict(str, {"pattern":"sans passif"}))
    '<b>horrĕo</b>, <i>infinitif</i> : horrēre, <i>parfait</i> : horrŭi <i>(sans passif)</i>'
    >>> render_la_verb("la-verb", ["sum", "es", "esse", "esse", "fui", "fui", "futurus", "futurus"], defaultdict(str, {"2ps":"es", "2ps2":"es", "pattern":"irrégulier", "44":"participe futur"}))
    '<b>sum</b>, es, <i>infinitif</i> : esse, <i>parfait</i> : fui, <i>participe futur</i> : futurus <i>(irrégulier)</i>'
    """  # noqa
    phrase = strong(parts[0]) + ","
    if data["2ps"]:
        phrase += f" {data.get('2ps2', data['2ps'])},"
    phrase += f" {italic('infinitif')} : {parts[2]}"
    if parts[3] != "-":
        phrase += f", {italic('parfait')} : {parts[4]}"
    if data["44"]:
        phrase += f", {italic(data['44'])} : {parts[6]}"
    elif len(parts) > 5:
        phrase += f", {italic('supin')} : {parts[6]}"
    if data["pattern"]:
        phrase += " " + italic(f"({data['pattern']})")
    return phrase


def render_lang(tpl: str, parts: List[str], data: Dict[str, str]) -> str:
    """
    >>> render_lang("Lang", ["la", "sine qua non"], defaultdict(str, {"sens": "sans quoi non"}))
    '<i>sine qua non</i> («&nbsp;sans quoi non&nbsp;»)'
    """  # noqa
    parts.pop(0)  # language
    texte = data["texte"] or data["2"] or (parts.pop(0) if parts else "")
    tr = data["tr"] or data["3"] or (parts.pop(0) if parts else "")
    sens = data["sens"] or data["4"] or (parts.pop(0) if parts else "")
    return word_tr_sens(texte, tr, sens)


def render_lien(tpl: str, parts: List[str], data: Dict[str, str]) -> str:
    """
    >>> render_lien("l", ["dies Lunae", "la"], defaultdict(str))
    'dies Lunae'
    >>> render_lien("lien", ["渦", "zh-Hans"], defaultdict(str))
    '渦'
    >>> render_lien("lien", ["フランス", "ja"], defaultdict(str, {"sens":"France"}))
    'フランス («&nbsp;France&nbsp;»)'
    >>> render_lien("lien", ["フランス", "ja"], defaultdict(str, {"tr":"Furansu", "sens":"France"}))
    'フランス, <i>Furansu</i> («&nbsp;France&nbsp;»)'
    >>> render_lien("lien", ["camara", "la"], defaultdict(str, {"sens":"voute, plafond vouté"}))
    'camara («&nbsp;voute, plafond vouté&nbsp;»)'
    >>> render_lien("lien", ["sto", "la"], defaultdict(str, {"dif": "stare"}))
    'stare'
    """
    phrase = data["dif"] or parts.pop(0)
    if data["tr"]:
        phrase += f", {italic(data['tr'])}"
    if data["sens"]:
        phrase += f" («&nbsp;{data['sens']}&nbsp;»)"
    return phrase


def render_lien_rouge(tpl: str, parts: List[str], data: Dict[str, str]) -> str:
    """
    >>> render_lien_rouge("LienRouge", [], defaultdict(str, {"fr":"Comité", "trad":"United Nations", "texte":"COPUOS"}))
    '<i>COPUOS</i>'
    >>> render_lien_rouge("LienRouge", ["Comité"], defaultdict(str, {"trad":"Ausschuss", "texte":"COPUOS"}))
    '<i>COPUOS</i>'
    >>> render_lien_rouge("LienRouge", [], defaultdict(str, {"fr":"Comité", "trad":"United Nations"}))
    '<i>Comité</i>'
    >>> render_lien_rouge("LienRouge", ["Comité"], defaultdict(str, {"trad":"Ausschuss"}))
    '<i>Comité</i>'
    >>> render_lien_rouge("LienRouge", [], defaultdict(str, {"fr":"Comité"}))
    '<i>Comité</i>'
    >>> render_lien_rouge("LienRouge", ["Comité"], defaultdict(str))
    '<i>Comité</i>'
    >>> render_lien_rouge("LienRouge", [], defaultdict(str, {"trad":"United Nations"}))
    '<i>United Nations</i>'
    """
    res = ""
    if data["texte"]:
        res = italic(data["texte"])
    elif data["fr"]:
        res = italic(data["fr"])
    elif parts:
        res = italic(parts[0])
    elif data["trad"]:
        res = italic(data["trad"])
    return res


def render_mot_valise(tpl: str, parts: List[str], data: Dict[str, str]) -> str:
    """
    >>> render_mot_valise("mot-valise", ["fr"], defaultdict(str, {"m":"1"}))
    'Mot-valise'
    >>> render_mot_valise("mot-valise", ["fr"], defaultdict(str, {"de":"abandonné", "de2": "logiciel"}))
    'mot-valise formé de <i>abandonné</i> et de <i>logiciel</i>'
    >>> render_mot_valise("mot-valise", ["fr"], defaultdict(str, {"de":"abandonné", "de2": "logiciel", "texte": "a", "texte2":"software"}))
    'mot-valise formé de <i>a</i> et de <i>software</i>'
    >>> render_mot_valise("mot-valise", ["fr"], defaultdict(str, {"de":"abandonné", "de2": "logiciel", "texte2":"software", "nolien":"1"}))
    'mot-valise formé de <i>abandonné</i> et de <i>logiciel</i>'
    """  # noqa
    phrase = "Mot-valise" if data["m"] in ("oui", "1") else "mot-valise"
    if data["de"] or data["texte"]:
        if data["nolien"] in ("", "non", "0") and data["texte"]:
            phrase += f' formé de {italic(data["texte"])}'
        elif data["de"]:
            phrase += f' formé de {italic(data["de"])}'
    if data["de2"] or data["texte2"]:
        if data["nolien"] in ("", "non", "0") and data["texte2"]:
            phrase += f' et de {italic(data["texte2"])}'
        elif data["de2"]:
            phrase += f' et de {italic(data["de2"])}'

    return phrase


def render_polytonique(tpl: str, parts: List[str], data: Dict[str, str]) -> str:
    """
    >>> render_polytonique("polytonique", ["μηρóς", "mêrós", "cuisse"], defaultdict(str))
    'μηρóς, <i>mêrós</i> («&nbsp;cuisse&nbsp;»)'
    >>> render_polytonique("polytonique", ["φόβος", "phóbos"], defaultdict(str, {"sens":"effroi, peur"}))
    'φόβος, <i>phóbos</i> («&nbsp;effroi, peur&nbsp;»)'
    >>> render_polytonique("Polytonique",["नामन्", "nā́man"], defaultdict(str))
    'नामन्, <i>nā́man</i>'
    >>> render_polytonique("Polytonique", ["هند", "hend", "Inde"], defaultdict(str))
    'هند, <i>hend</i> («&nbsp;Inde&nbsp;»)'
    >>> render_polytonique("polytonique", ["κακοθάνατος", "kakothánatos", ""], defaultdict(str))
    'κακοθάνατος, <i>kakothánatos</i>'
    """
    phrase = parts.pop(0)
    tr = data["tr"] or (parts.pop(0) if parts else "")
    sens = data["sens"] or (parts.pop(0) if parts else "")
    if tr:
        phrase += f", {italic(tr)}"
    if sens:
        phrase += f" («&nbsp;{sens}&nbsp;»)"
    return phrase


def render_recons(tpl: str, parts: List[str], data: Dict[str, str]) -> str:
    """
    >>> render_recons("recons", ["maruos"], defaultdict(str))
    '*<i>maruos</i>'
    >>> render_recons("recons", ["maruos", "gaul"], defaultdict(str))
    '*<i>maruos</i>'
    >>> render_recons("recons", ["maruos", "gaul"], defaultdict(str, {"sens":"mort"}))
    '*<i>maruos</i> («&nbsp;mort&nbsp;»)'
    >>> render_recons("recons", ["sporo"], defaultdict(str, {"lang-mot-vedette":"fr", "sc":"Latn"}))
    '*<i>sporo</i>'
    >>> render_recons("recons", [], defaultdict(str, {"lang-mot-vedette":"fr"}))
    '*'
    """
    phrase = italic(parts.pop(0)) if parts else ""
    if data["sens"]:
        phrase += f" («&nbsp;{data['sens']}&nbsp;»)"
    return f"*{phrase}"


def render_siecle(tpl: str, parts: List[str], data: Dict[str, str]) -> str:
    """
    >>> render_siecle("siècle", [], defaultdict(str))
    '<i>(Siècle à préciser)</i>'
    >>> render_siecle("siècle", ["?"], defaultdict(str))
    '<i>(Siècle à préciser)</i>'
    >>> render_siecle("siècle", [""], defaultdict(str))
    '<i>(Siècle à préciser)</i>'
    >>> render_siecle("siècle", ["XVIII"], defaultdict(str))
    '<i>(XVIII<sup>e</sup> siècle)</i>'
    >>> render_siecle("siècle", ["XVIII", "XIX"], defaultdict(str))
    '<i>(XVIII<sup>e</sup> siècle – XIX<sup>e</sup> siècle)</i>'
    >>> render_siecle("siècle", ["1957"], defaultdict(str))
    '<i>(1957)</i>'
    >>> render_siecle("siècle", ["Vers le XI av. J.-C."], defaultdict(str))
    '<i>(Vers le XI<sup>e</sup> siècle av. J.-C.)</i>'
    >>> render_siecle("siècle", ["XVIII"], defaultdict(str, {"doute":"oui"}))
    '<i>(XVIII<sup>e</sup> siècle ?)</i>'
    >>> render_siecle("siècle", ["I", "III"], defaultdict(str))
    '<i>(I<sup>er</sup> siècle – III<sup>e</sup> siècle)</i>'
    >>> render_siecle("siècle", ["II - III"], defaultdict(str))
    '<i>(II<sup>e</sup> siècle - III)</i>'
    """
    parts = [part for part in parts if part.strip() and part != "?"]
    if not parts:
        return term("Siècle à préciser")

    def repl(x: Match[str]) -> str:
        sup = "er" if x.group() == "I" else "e"
        return f"{x.group().strip()}{superscript(sup)} siècle "

    parts = [re.sub(r"([IVX]+)([^\s\w]|\s|$)", repl, part, 1).strip() for part in parts]
    return term(" – ".join(parts) + (" ?" if data["doute"] else ""))


def render_siecle2(tpl: str, parts: List[str], data: Dict[str, str]) -> str:
    """
    >>> render_siecle2("siècle2", ["1"], defaultdict(str))
    'I<sup>er</sup>'
    >>> render_siecle2("siècle2", ["I"], defaultdict(str))
    'I<sup>er</sup>'
    >>> render_siecle2("siècle2", ["i"], defaultdict(str))
    'I<sup>er</sup>'
    >>> render_siecle2("siècle2", ["18"], defaultdict(str))
    'XVIII<sup>e</sup>'
    >>> render_siecle2("siècle2", ["XVIII"], defaultdict(str))
    'XVIII<sup>e</sup>'
    >>> render_siecle2("siècle2", ["xviii"], defaultdict(str))
    'XVIII<sup>e</sup>'
    """
    number = parts[0]
    number = int_to_roman(int(number)) if number.isnumeric() else number.upper()
    suffix = "er" if number == "I" else "e"
    return f"{number}{superscript(suffix)}"


def render_suisse(tpl: str, parts: List[str], data: Dict[str, str]) -> str:
    """
    >>> render_suisse("Suisse", ["fr"], defaultdict(str, {"précision":"Fribourg, Valais, Vaud"}))
    '<i>(Suisse : Fribourg, Valais, Vaud)</i>'
    >>> render_suisse("Suisse", ["it"], defaultdict(str))
    '<i>(Suisse)</i>'
    """
    if data["précision"]:
        return term(f"Suisse : {data['précision']}")
    else:
        return term("Suisse")


def render_suppletion(tpl: str, parts: List[str], data: Dict[str, str]) -> str:
    """
    >>> render_suppletion("supplétion", ["aller"], defaultdict(str))
    'Cette forme dénote une supplétion car son étymologie est distincte de celle de <i>aller</i>'
    >>> render_suppletion("supplétion", ["un"], defaultdict(str, {"mot":"oui"}))
    'Ce mot dénote une supplétion car son étymologie est distincte de celle de <i>un</i>'
    >>> render_suppletion("supplétion", ["better", "best"], defaultdict(str, {"lang":"en", "mot":"oui"}))
    'Ce mot dénote une supplétion car son étymologie est distincte de celles de <i>better</i> et de <i>best</i>'
    >>> render_suppletion("supplétion", ["am", "are", "was"], defaultdict(str, {"lang":"en", "mot":"oui"}))
    'Ce mot dénote une supplétion car son étymologie est distincte de celles de <i>am</i>, de <i>are</i> et de <i>was</i>'
    """  # noqa
    if data["mot"]:
        phrase = "Ce mot dénote une supplétion car son étymologie est distincte de "
    else:
        phrase = (
            "Cette forme dénote une supplétion car son étymologie est distincte de "
        )
    if len(parts) > 1:
        phrase += "celles de "
        phrase += ", de ".join(f"{italic(p)}" for p in parts[:-1])
        phrase += f" et de {italic(parts[-1])}"
    else:
        phrase += f"celle de {italic(parts[0])}"
    return phrase


def render_variante_ortho(tpl: str, parts: List[str], data: Dict[str, str]) -> str:
    """
    >>> render_variante_ortho("variante ortho de", ["acupuncture", "fr"], defaultdict(str))
    '<i>Variante orthographique de</i> acupuncture'
    >>> render_variante_ortho("Variante ortho de", ["Me"], defaultdict(str, {"dif": "M<sup>e</sup>"}))
    '<i>Variante orthographique de</i> M<sup>e</sup>'
    >>> render_variante_ortho("Variante ortho de", ["kwanliso"], defaultdict(str, {"sens": "camp de travail en Corée du Nord"}))
    '<i>Variante orthographique de</i> kwanliso («&nbsp;camp de travail en Corée du Nord&nbsp;»)'
    >>> render_variante_ortho("Variante ortho de", [], defaultdict(str))
    ''
    """  # noqa
    if not parts:
        return ""
    phrase = italic("Variante orthographique de")
    w = data["dif"] or parts.pop(0)
    phrase += f' {word_tr_sens(w, data["tr"], data["sens"], use_italic=False)}'
    return phrase


def render_wikipedia(tpl: str, parts: List[str], data: Dict[str, str]) -> str:
    """
    >>> render_wikipedia("wp", [], defaultdict(str))
    'sur l’encyclopédie Wikipedia'
    >>> render_wikipedia("wp", ["Sarcoscypha coccinea"], defaultdict(str))
    'Sarcoscypha coccinea sur l’encyclopédie Wikipedia'
    >>> render_wikipedia("wp", ["Vénus (planète)", "Planète Vénus"], defaultdict(str))
    'Planète Vénus sur l’encyclopédie Wikipedia'
    >>> render_wikipedia("wp", ["Norv%C3%A8ge#%C3%89tymologie)", 'la section "Étymologie" de l\\'article Norvège'], defaultdict(str))
    'la section "Étymologie" de l\\'article Norvège sur l’encyclopédie Wikipedia'
    >>> render_wikipedia("wp", ["Dictionary"], defaultdict(str, {"lang": "en"}))
    'Dictionary sur l’encyclopédie Wikipedia (en anglais)'
    """  # noqa
    phrase = "sur l’encyclopédie Wikipedia"
    if data["lang"]:
        l10n = langs[data["lang"]]
        phrase += f" (en {l10n})"
    return f"{parts[-1]} {phrase}" if parts else phrase


def render_wikisource(tpl: str, parts: List[str], data: Dict[str, str]) -> str:
    """
    >>> render_wikisource("ws", ["Les Grenouilles qui demandent un Roi"], defaultdict(str))
    'Les Grenouilles qui demandent un Roi'
    >>> render_wikisource("ws", ["Bible Segond 1910/Livre de Daniel", "Livre de Daniel"], defaultdict(str))
    'Livre de Daniel'
    >>> render_wikisource("ws", ["ADB:Emmerling, Ludwig August", "Ludwig August Emmerling"], defaultdict(str, {"lang":"de"}))
    'Ludwig August Emmerling'
    >>> render_wikisource("ws", ["ADB:Emmerling, Ludwig August"], defaultdict(str, {"lang":"de", "Ludwig August <span style": "'font-variant:small-caps'>Emmerling</span>"}))
    "Ludwig August <span style='font-variant:small-caps'>Emmerling</span>"
    """  # noqa
    phrase = parts[-1]
    if data:
        # Possible imbricated templates: {{ws| {{pc|foo bar}} }}
        potential_phrase = "".join(f"{k}={v}" for k, v in data.items() if k != "lang")
        if potential_phrase:
            phrase = potential_phrase
    return phrase


def render_zh_lien(tpl: str, parts: List[str], data: Dict[str, str]) -> str:
    """
    >>> render_zh_lien("zh-lien", ["人", "rén"], defaultdict(str))
    '人 (<i>rén</i>)'
    >>> render_zh_lien("zh-lien", ["马", "mǎ", "馬"], defaultdict(str))
    '马 (馬, <i>mǎ</i>)'
    >>> render_zh_lien("zh-lien", ["骨", "gǔ", "骨"], defaultdict(str))
    '骨 (骨, <i>gǔ</i>)'
    """
    simple = parts.pop(0)
    pinyin = italic(parts.pop(0))
    traditional = parts[0] if parts else ""
    if not traditional:
        return f"{simple} ({pinyin})"
    return f"{simple} ({traditional}, {pinyin})"


template_mapping = {
    "abréviation": render_abreviation,
    "acronyme": render_acronyme,
    "agglutination": render_modele_etym,
    "antonomase": render_modele_etym,
    "aphérèse": render_apherese,
    "apocope": render_apherese,
    "argot": render_argot,
    "calque": render_etyl,
    "cit_réf": render_cit_ref,
    "cit réf": render_cit_ref,
    "contraction": render_modele_etym,
    "composé de": render_compose_de,
    "composé_de": render_compose_de,
    "date": render_date,
    "déglutination": render_modele_etym,
    "dénominal": render_modele_etym,
    "déverbal": render_modele_etym,
    "déverbal sans suffixe": render_modele_etym,
    "équiv-pour": render_equiv_pour,
    "étyl": render_etyl,
    "étylp": render_etyl,
    "forme reconstruite": render_recons,
    "la-verb": render_la_verb,
    "lang": render_lang,
    "Lang": render_lang,
    "lien": render_lien,
    "l": render_lien,
    "LienRouge": render_lien_rouge,
    "mot-valise": render_mot_valise,
    "parataxe": render_modele_etym,
    "polytonique": render_polytonique,
    "Polytonique": render_polytonique,
    "recons": render_recons,
    "reverlanisation": render_modele_etym,
    "siècle": render_siecle,
    "siècle2": render_siecle2,
    "Suisse": render_suisse,
    "supplétion": render_suppletion,
<<<<<<< HEAD
    "syncope": render_agglutination,
    "univerbation": render_agglutination,
    "Variante ortho de": render_variante_ortho,
    "variante ortho de": render_variante_ortho,
    "variante orthographique de": render_variante_ortho,
=======
    "syncope": render_modele_etym,
    "univerbation": render_modele_etym,
>>>>>>> f293af46
    "w": defaults.render_wikilink,
    "Wikipédia": render_wikipedia,
    "wp": render_wikipedia,
    "WP": render_wikipedia,
    "ws": render_wikisource,
    "zh-lien": render_zh_lien,
}


def lookup_template(tpl: str) -> bool:
    return tpl in template_mapping


def render_template(template: Tuple[str, ...]) -> str:
    tpl, *parts = template
    data = extract_keywords_from(parts)
    return template_mapping[tpl](tpl, parts, data)<|MERGE_RESOLUTION|>--- conflicted
+++ resolved
@@ -811,16 +811,11 @@
     "siècle2": render_siecle2,
     "Suisse": render_suisse,
     "supplétion": render_suppletion,
-<<<<<<< HEAD
-    "syncope": render_agglutination,
-    "univerbation": render_agglutination,
+    "syncope": render_modele_etym,
     "Variante ortho de": render_variante_ortho,
     "variante ortho de": render_variante_ortho,
     "variante orthographique de": render_variante_ortho,
-=======
-    "syncope": render_modele_etym,
     "univerbation": render_modele_etym,
->>>>>>> f293af46
     "w": defaults.render_wikilink,
     "Wikipédia": render_wikipedia,
     "wp": render_wikipedia,
