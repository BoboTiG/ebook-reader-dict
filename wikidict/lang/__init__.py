"""Internationalization stuff."""
import re

from . import ca, defaults, en, es, fr, it, no, pt, sv
from .ca.langs import langs as CA
from .en.langs import langs as EN
from .es.langs import langs as ES
from .fr.langs import langs as FR
from .pt.langs import langs as PT

# A list of all languages translated into different locales
all_langs = {
    "ca": CA,
    "en": EN,
    "es": ES,
    "fr": FR,
    "pt": PT,
}

# Regex to find the pronunciation
pronunciation = {
    "ca": re.compile(ca.pronunciation),
    "en": re.compile(en.pronunciation),
    "es": re.compile(es.pronunciation),
    "fr": re.compile(fr.pronunciation),
    "it": re.compile(it.pronunciation),
    "pt": re.compile(pt.pronunciation),
    "sv": re.compile(sv.pronunciation),
}

<<<<<<< HEAD
# Regex to find the genre
genre = {
    "ca": re.compile(ca.genre),
    "en": re.compile(defaults.genre),
    "es": re.compile(defaults.genre),
    "fr": re.compile(fr.genre),
    "it": re.compile(it.genre),
    "no": re.compile(defaults.genre),
    "pt": re.compile(pt.genre),
    "sv": re.compile(defaults.genre),
=======
# Regex to find the gender
gender = {
    "ca": re.compile(ca.gender),
    "en": re.compile(defaults.gender),
    "es": re.compile(defaults.gender),
    "fr": re.compile(fr.gender),
    "it": re.compile(defaults.gender),
    "no": re.compile(defaults.gender),
    "pt": re.compile(pt.gender),
    "sv": re.compile(defaults.gender),
>>>>>>> 64da3851
}

# Float number separator
float_separator = {
    "ca": ca.float_separator,
    "en": en.float_separator,
    "es": es.float_separator,
    "fr": fr.float_separator,
    "it": it.float_separator,
    "no": no.float_separator,
    "pt": pt.float_separator,
    "sv": sv.float_separator,
}

# Thousads separator
thousands_separator = {
    "ca": ca.thousands_separator,
    "en": en.thousands_separator,
    "es": es.thousands_separator,
    "fr": fr.thousands_separator,
    "it": it.thousands_separator,
    "no": no.thousands_separator,
    "pt": pt.thousands_separator,
    "sv": sv.thousands_separator,
}

# Markers for sections that contain interesting text to analyse.
section_patterns = {
    "ca": defaults.section_patterns,
    "en": defaults.section_patterns,
    "es": defaults.section_patterns,
    "fr": defaults.section_patterns,
    "it": defaults.section_patterns,
    "no": defaults.section_patterns,
    "pt": pt.section_patterns,
    "sv": defaults.section_patterns,
}
sublist_patterns = {
    "ca": defaults.sublist_patterns,
    "en": defaults.sublist_patterns,
    "es": defaults.sublist_patterns,
    "fr": defaults.sublist_patterns,
    "it": defaults.sublist_patterns,
    "no": defaults.sublist_patterns,
    "pt": defaults.sublist_patterns,
    "sv": defaults.sublist_patterns,
}
section_level = {
    "ca": defaults.section_level,
    "en": defaults.section_level,
    "es": defaults.section_level,
    "fr": defaults.section_level,
    "it": defaults.section_level,
    "no": defaults.section_level,
    "pt": pt.section_level,
    "sv": defaults.section_level,
}
section_sublevels = {
    "ca": defaults.section_sublevels,
    "en": en.section_sublevels,
    "es": es.section_sublevels,
    "fr": defaults.section_sublevels,
    "it": defaults.section_sublevels,
    "no": no.section_sublevels,
    "pt": pt.section_sublevels,
    "sv": defaults.section_sublevels,
}
head_sections = {
    "ca": ca.head_sections,
    "en": en.head_sections,
    "es": es.head_sections,
    "fr": fr.head_sections,
    "it": it.head_sections,
    "no": no.head_sections,
    "pt": pt.head_sections,
    "sv": sv.head_sections,
}
etyl_section = {
    "ca": ca.etyl_section,
    "en": en.etyl_section,
    "es": es.etyl_section,
    "fr": fr.etyl_section,
    "it": it.etyl_section,
    "no": no.etyl_section,
    "pt": pt.etyl_section,
    "sv": "",
}
sections = {
    "ca": ca.sections,
    "en": en.sections,
    "es": es.sections,
    "fr": fr.sections,
    "it": it.sections,
    "no": no.sections,
    "pt": pt.sections,
    "sv": sv.sections,
}

# Some definitions are not good to keep (plural, gender, ... )
definitions_to_ignore = {
    "ca": ca.definitions_to_ignore,
    "en": en.definitions_to_ignore,
    "es": es.definitions_to_ignore,
    "fr": fr.definitions_to_ignore,
    "it": it.definitions_to_ignore,
    "no": defaults.definitions_to_ignore,
    "pt": pt.definitions_to_ignore,
    "sv": defaults.definitions_to_ignore,
}

# But some words need to be kept even if they would have been skipped by definitions_to_ignore
words_to_keep = {
    "ca": defaults.words_to_keep,
    "en": defaults.words_to_keep,
    "es": defaults.words_to_keep,
    "fr": fr.words_to_keep,
    "it": defaults.words_to_keep,
    "no": defaults.words_to_keep,
    "pt": defaults.words_to_keep,
    "sv": defaults.words_to_keep,
}

# The template name dealing with files in the Wikicode.
# [[Categoría:...|...]] (es)
# [[Fichier:...|...|...|...]] (fr)
# [[File:...|...|...|...]] (fr)
# [[Fitxer:...|...|...]] (ca)
# [[Image:...|...|...]] (fr)
pattern_file = ("Categoría", "Fichier", "File", "Fitxer", "Image")

# Templates replacements: wikicode -> text conversion

# Templates to ignore: the text will be deleted.
templates_ignored = {
    "ca": ca.templates_ignored,
    "en": en.templates_ignored,
    "es": es.templates_ignored,
    "fr": fr.templates_ignored,
    "it": it.templates_ignored,
    "no": defaults.templates_ignored,
    "pt": pt.templates_ignored,
    "sv": sv.templates_ignored,
}

# Templates that will be completed/replaced using italic style.
# Ex: {{absol}} -> <i>(Absolument)</i>
# Ex: {{absol|fr}} -> <i>(Absolument)</i>
# Ex: {{absol|fr|123}} -> <i>(Absolument)</i>
# Ex: {{absol|fr|123|...}} -> <i>(Absolument)</i>
templates_italic = {
    "ca": ca.templates_italic,
    "en": en.templates_italic,
    "es": es.templates_italic,
    "fr": fr.templates_italic,
    "it": it.templates_italic,
    "no": defaults.templates_italic,
    "pt": pt.templates_italic,
    "sv": defaults.templates_italic,
}

# Templates more complex to manage. More work is needed.
# The code on the right will be passed to a function that will execute it.
# It is possible to use any Python function and ones defined in user_functions.py.
#
# Available arguments:
#   - *tpl* (string) containing the template name.
#   - *parts* (list of strings) containing the all parts of the template.
#
# Example with the complete template "{{comparatif de|bien|fr|adv}}":
#   - *tpl* will contain the string "comparatif de".
#   - *parts* will contain the list ["comparatif de", "bien", "fr", "adv"].
#
# You can access to *tpl* and *parts* to apply changes and get the result wanted.
#
# Available functions are documented into that HTML file:
#   html/wikidict/user_functions.html
templates_multi = {
    "ca": ca.templates_multi,
    "en": en.templates_multi,
    "es": es.templates_multi,
    "fr": fr.templates_multi,
    "it": it.templates_multi,
    "no": no.templates_multi,
    "pt": pt.templates_multi,
    "sv": sv.templates_multi,
}

# Templates that will be completed/replaced using custom style.
templates_other = {
    "ca": ca.templates_other,
    "en": defaults.templates_other,
    "es": defaults.templates_other,
    "fr": fr.templates_other,
    "it": defaults.templates_other,
    "no": defaults.templates_other,
    "pt": defaults.templates_other,
    "sv": defaults.templates_other,
}

# When a template is not handled by any previous template handlers,
# this method will be called with *parts* as argument.
last_template_handler = {
    "ca": ca.last_template_handler,
    "en": en.last_template_handler,
    "es": es.last_template_handler,
    "fr": fr.last_template_handler,
    "it": defaults.last_template_handler,
    "no": defaults.last_template_handler,
    "pt": pt.last_template_handler,
    "sv": sv.last_template_handler,
}

# The full release description on GitHub:
# https://github.com/BoboTiG/ebook-reader-dict/releases/tag/$LOCALE
release_description = {
    "ca": ca.release_description,
    "en": en.release_description,
    "es": es.release_description,
    "fr": fr.release_description,
    "it": it.release_description,
    "no": no.release_description,
    "pt": pt.release_description,
    "sv": sv.release_description,
}

# Dictionary name that will be printed below each definition
wiktionary = {
    "ca": ca.wiktionary,
    "en": en.wiktionary,
    "es": es.wiktionary,
    "fr": fr.wiktionary,
    "it": it.wiktionary,
    "no": no.wiktionary,
    "pt": pt.wiktionary,
    "sv": sv.wiktionary,
}<|MERGE_RESOLUTION|>--- conflicted
+++ resolved
@@ -28,29 +28,16 @@
     "sv": re.compile(sv.pronunciation),
 }
 
-<<<<<<< HEAD
-# Regex to find the genre
-genre = {
-    "ca": re.compile(ca.genre),
-    "en": re.compile(defaults.genre),
-    "es": re.compile(defaults.genre),
-    "fr": re.compile(fr.genre),
-    "it": re.compile(it.genre),
-    "no": re.compile(defaults.genre),
-    "pt": re.compile(pt.genre),
-    "sv": re.compile(defaults.genre),
-=======
 # Regex to find the gender
 gender = {
     "ca": re.compile(ca.gender),
     "en": re.compile(defaults.gender),
     "es": re.compile(defaults.gender),
     "fr": re.compile(fr.gender),
-    "it": re.compile(defaults.gender),
+    "it": re.compile(it.gender),
     "no": re.compile(defaults.gender),
     "pt": re.compile(pt.gender),
     "sv": re.compile(defaults.gender),
->>>>>>> 64da3851
 }
 
 # Float number separator
