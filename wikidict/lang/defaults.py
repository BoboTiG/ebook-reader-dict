--- conflicted
+++ resolved
@@ -83,15 +83,9 @@
     if italic := lookup_italic(tpl, locale, empty_default=True):
         return term(capitalize(italic))
 
-<<<<<<< HEAD
     # {{tpl|item|...}} -> ''
     if len(template) > 1:
-        from ..render import MISSING_TPL_SEEN
-=======
-    # {{tpl|item1|item2|...}} -> ''
-    if len(template) > 2:
         from ..render import MISSING_TEMPLATES
->>>>>>> e1e80aa9
 
         MISSING_TEMPLATES.append((tpl, word))
         return ""
