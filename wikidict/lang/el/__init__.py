--- conflicted
+++ resolved
@@ -45,18 +45,13 @@
     "{{επιφώνημα}",
     "{{επιφώνημα|el}",
     "{{ρηματική έκφραση}",
-<<<<<<< HEAD
+    "{{επιρρηματική έκφραση}",
     "{{φράση}",
     "{{φράση|el}",
     "{{έκφραση}",
     "{{έκφραση|el}",
     "{{παροιμία}",
     "{{παροιμία|el}",
-=======
-    "{{έκφραση}",
-    "{{έκφραση|el}",
->>>>>>> 4fb5e4aa
-    "{{επιρρηματική έκφραση}",
 )
 
 # Some definitions are not good to keep (plural, gender, ... )
