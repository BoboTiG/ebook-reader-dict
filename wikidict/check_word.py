--- conflicted
+++ resolved
@@ -100,14 +100,8 @@
         for tag in find_all("i"):
             if tag.text.startswith("a aquesta paraula li falten les accepcions") and tag.next_sibling:
                 # Remove the trailing dot
-<<<<<<< HEAD
                 tag.next_sibling.replace_with(tag.next_sibling.text[1:])
                 tag.decompose()
-=======
-                i.next_sibling.replaceWith(i.next_sibling.text[1:])
-                # And remove the note
-                i.decompose()
->>>>>>> ecf829dd
 
         # Filter out anchors as they are ignored from templates
         for tag in find_all("a", href=True):
